--- conflicted
+++ resolved
@@ -215,13 +215,8 @@
     sim = setup_LJ_FENE(initial_state, device, iterations, 5000, ljParam, lj_rcut, feneParam, methods, 
                             fstruct=fstruct, ftraj=ftraj)
     
-<<<<<<< HEAD
     # add momentum zeroer! freeze interface in place, no bulk motion allowed
     zeromomentum = hoomd.md.update.ZeroMomentum(hoomd.trigger.Periodic(2000))
-=======
-    # add momentum zeroer! 
-    zeromomentum = hoomd.md.update.ZeroMomentum(hoomd.trigger.Periodic(int(period/4)))
->>>>>>> acfc9f62
     sim.operations.updaters.append(zeromomentum)
 
     if fthermo!=None:
