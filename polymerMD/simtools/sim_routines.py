import hoomd
from polymerMD.simtools import custom
from polymerMD.simtools import ik
import numpy as np
import itertools

def compute_mol_conformation(sim: hoomd.Simulation, period: int):

    cluster = custom.getBondedClusters(sim.state.get_snapshot()) # notice, this could be any set of clusters!
    conformation = custom.Conformation(cluster)
    updater = hoomd.write.CustomWriter(action=conformation.updater,
                                        trigger=hoomd.trigger.Periodic(period))
    sim.operations.writers.append(updater)

    return conformation

def add_write_state(sim: hoomd.Simulation, iter: int, fname: str):
    # write gsd at a certain iteration number
    write_gsd = hoomd.write.GSD(filename=fname,
                             trigger=hoomd.trigger.On(iter),
                             mode='wb')
    sim.operations.writers.append(write_gsd)
    return

def add_write_trajectory(sim: hoomd.Simulation, period: int, ftraj: str, filter=hoomd.filter.All(), dynamic=None):

    write_traj_gsd = hoomd.write.GSD(filename=ftraj,
                            trigger=hoomd.trigger.Periodic(period=period),
                            filter=filter,
                            dynamic=dynamic,
                            mode='wb')
    sim.operations.writers.append(write_traj_gsd)

    return

def basic_logger(sim: hoomd.Simulation, thermo: custom.Thermo):

    logger = hoomd.logging.Logger(categories=['scalar','string'])
    logger.add(sim, ['timestep'])

    logger.add(sim, ['tps','walltime'])
    # compute estimated time remaining
    status = custom.Status(sim)
    logger += status

    # log thermodynamics
    logger += thermo # won't add pressure tensor because only scalar/string

    return logger

def add_table_log(sim: hoomd.Simulation, period: int, logger: hoomd.logging.Logger):

    table = hoomd.write.Table(trigger=hoomd.trigger.Periodic(period=period), 
                              logger=logger,
                              max_header_len=10)
    sim.operations.writers.append(table)

    return

def add_filtered_thermo(sim: hoomd.Simulation, period: int, axis: int, nbins: int, flog: str, fedge: str):

    Lmin = -sim.state.box.L[axis]/2
    Lmax = +sim.state.box.L[axis]/2
    edges = np.linspace(Lmin, Lmax, nbins+1, endpoint=True)

    # create filters and add filter updater to simulation with period matching thermo log period
    filters1D = [custom.Slice1DFilter(axis,edges[i],edges[i+1]) for i in range(nbins)]
    trigger = hoomd.trigger.Periodic(period)
    updater = hoomd.update.FilterUpdater(trigger=trigger, filters=filters1D)
    sim.operations.updaters.append(updater)
    
    # create and add spatially discretized thermodynamic quantity computes to simulation
    spatialthermo = custom.Thermo1DSpatial(sim,filters1D)

    # create logger and store basic simulation information
    logger = hoomd.logging.Logger(categories=['sequence'])
    logger.add(sim, ['timestep'])
    
    # store all spatial thermo information
    logger[('Thermo1DSpatial', 'spatial_temperature')] = (spatialthermo, "spatial_temperature", 'sequence')
    logger[('Thermo1DSpatial', 'spatial_kinetic_energy')] = (spatialthermo, "spatial_kinetic_energy", 'sequence')
    logger[('Thermo1DSpatial', 'spatial_potential_energy')] = (spatialthermo, "spatial_potential_energy", 'sequence')
    logger[('Thermo1DSpatial', 'spatial_pressure_tensor')] = (spatialthermo, "spatial_pressure_tensor", 'sequence')

    # create spatial thermo gsd log file
    log_writer = hoomd.write.GSD(filename=flog, trigger=trigger, mode='wb', filter=hoomd.filter.Null())
    log_writer.log = logger
    sim.operations.writers.append(log_writer)

    # write edges to a file!
    # put edges on correct axis, 0s for other axis
    # assumes edges won't be changing throughout...
    alledges = np.zeros((len(edges),3))
    alledges[:,axis] = edges
    np.savetxt(fedge, alledges)

    return logger, alledges

def remove_overlaps(initial_state, device, kT, prefactor_range, iterations, fname=None):

    # bonded interactions
    feneParam = dict(k=60.0, r0=1.5, epsilon=0.0, sigma=1.0, delta=0.0)
    snap = run_GAUSSIAN_FENE(initial_state, device, kT, prefactor_range, feneParam, iterations, fname)

    return snap

def relax_overlaps(initial_state, device, iterations, fname=None):

    # overlap will still be significant given the 1/r dependence of the LJ potential

    # force field parameters
    ljParam = {('A','A'): dict(epsilon=1.0, sigma=1.0)}
    lj_rcut = 2**(1/6)
    feneParam = {'A-A': dict(k=30.0, r0=1.5, epsilon=1.0, sigma=1.0, delta=0.0)}

    # newtonian NVE dynamics with limit on displacement
    displ = hoomd.variant.Ramp(0.001,0.005,0,iterations)
    nveCapped = hoomd.md.methods.DisplacementCapped(filter=hoomd.filter.All(), maximum_displacement=displ)
    methods = [nveCapped]

    # update period
    period = 5000
    
    sim = setup_LJ_FENE(initial_state, device, iterations, period, ljParam, lj_rcut, feneParam, methods, fstruct=fname)
    sim.run(iterations)
    
    return sim.state

def relax_overlaps_AB(initial_state, device, epsAB, iterations, fname=None):

    # overlap will still be significant given the 1/r dependence of the LJ potential

    # force field parameters
    sameParam = dict(epsilon=1.0, sigma=1.0)
    diffParam = dict(epsilon=epsAB, sigma=1.0)
    ljParam = {('A','A'): sameParam, ('B','B'): sameParam, ('A','B'): diffParam}
    lj_rcut = 2**(1/6)
    bondParam = dict(k=30.0, r0=1.5, epsilon=1.0, sigma=1.0, delta=0.0)
    feneParam = {}
    for bondtype in initial_state.bonds.types:
        feneParam[bondtype] = bondParam

    # newtonian NVE dynamics with limit on displacement
    displ = hoomd.variant.Ramp(0.001,0.005,0,iterations)
    nveCapped = hoomd.md.methods.DisplacementCapped(filter=hoomd.filter.All(), maximum_displacement=displ)
    methods = [nveCapped]

    # update period
    period = 5000
    
    sim = setup_LJ_FENE(initial_state, device, iterations, period, ljParam, lj_rcut, feneParam, methods, fstruct=fname)
    sim.run(iterations)
    
    return sim.state

def nvt_dpd(initial_state, device, aAB, kT, iterations, fstruct=None, ftraj=None):

    # force field parameters
    dpdParam = {('A','A'): dict(A=25.0, gamma=3.0),
               ('B','B'): dict(A=25.0, gamma=3.0),
               ('A','B'): dict(A=aAB, gamma=3.0)}
    dpd_rcut = 2.0
    bondParam = dict(k=30.0, r0=1.5, epsilon=0.0, sigma=1.0, delta=0.0)
    feneParam = {'A-A': bondParam, 'B-B': bondParam}

    # update period
    period = 5000
    
    sim = setup_DPD_FENE(initial_state, device, period, dpdParam, dpd_rcut, feneParam, kT,
                            fstruct=fstruct, ftraj=ftraj)

    sim.run(iterations)
    return sim.state

def equilibrate(initial_state, device, kT, iterations, period=5000, fstruct=None, ftraj=None, flog=None):

    # force field parameters
    ljParam = {('A','A'): dict(epsilon=1.0, sigma=1.0)}
    lj_rcut = 2**(1/6)
    feneParam = {'A-A': dict(k=30.0, r0=1.5, epsilon=1.0, sigma=1.0, delta=0.0)}

    # langevin thermostat and integrator
    langevin = hoomd.md.methods.Langevin(filter=hoomd.filter.All(), kT = kT)
    methods = [langevin]
    
    sim = setup_LJ_FENE(initial_state, device, iterations, period, ljParam, lj_rcut, feneParam, methods, 
                            fstruct=fstruct, ftraj=ftraj, flog=flog)
    sim.run(iterations)
    
    return sim.state

def equilibrate_AB(initial_state, device, epsAB, kT, iterations, period=5000, fstruct=None, ftraj=None):

    # force field parameters
    ljParam = {('A','A'): dict(epsilon=1.0, sigma=1.0),
               ('B','B'): dict(epsilon=1.0, sigma=1.0),
               ('A','B'): dict(epsilon=epsAB, sigma=1.0)}
    lj_rcut = 2**(1/6)
    bondParam = dict(k=30.0, r0=1.5, epsilon=1.0, sigma=1.0, delta=0.0)
    feneParam = {}
    for bondtype in initial_state.bonds.types:
        feneParam[bondtype] = bondParam

    # langevin thermostat and integrator
    langevin = hoomd.md.methods.Langevin(filter=hoomd.filter.All(), kT = kT)
    methods = [langevin]
    
    sim = setup_LJ_FENE(initial_state, device, iterations, period, ljParam, lj_rcut, feneParam, methods, 
                            fstruct=fstruct, ftraj=ftraj)
    sim.run(iterations)
    return sim.state

def equilibrate_npt(initial_state, device, kT, P, iterations, period=5000, fstruct=None, ftraj=None, flog=None):

    # force field parameters
    ljParam = {('A','A'): dict(epsilon=1.0, sigma=1.0)}
    lj_rcut = 2**(1/6)
    feneParam = {'A-A': dict(k=30.0, r0=1.5, epsilon=1.0, sigma=1.0, delta=0.0)}

    # npt thermostat and barostat method
    dt = 0.005 # not setting it here, just copying from the setup_ljfene function! 
    tau = 100*dt
    tauS = 1000*dt
    npt = hoomd.md.methods.NPT(filter=hoomd.filter.All(), kT = kT, tau=tau, tauS = tauS, S = P, couple='xyz')
    methods = [npt]
    
    sim = setup_LJ_FENE(initial_state, device, iterations, period, ljParam, lj_rcut, feneParam, methods, 
                            fstruct=fstruct, ftraj=ftraj, flog=flog)
    
    sim.run(iterations)
    return sim.state

def equilibrate_npat():

    return

def production(initial_state, device, epsAB, kT, iterations, period=None, fstruct=None, ftraj=None, flog=None):

    # force field parameters
    ljParam = {('A','A'): dict(epsilon=1.0, sigma=1.0),
               ('B','B'): dict(epsilon=1.0, sigma=1.0),
               ('A','B'): dict(epsilon=epsAB, sigma=1.0)}
    lj_rcut = 2**(1/6)
    bondParam = dict(k=30.0, r0=1.5, epsilon=1.0, sigma=1.0, delta=0.0)
    feneParam = {}
    for bondtype in initial_state.bonds.types:
        feneParam[bondtype] = bondParam

    # langevin thermostat and integrator
    langevin = hoomd.md.methods.Langevin(filter=hoomd.filter.All(), kT = kT)
    methods = [langevin]

    # thermo period
    if period==None:
        period = 5000
    
    sim = setup_LJ_FENE(initial_state, device, iterations, period, ljParam, lj_rcut, feneParam, methods, 
                            fstruct=fstruct, ftraj=ftraj, flog=flog)
    
    # add momentum zeroer! approximately freeze system in place, no bulk motion allowed
    zeromomentum = hoomd.md.update.ZeroMomentum(hoomd.trigger.Periodic(50))
    sim.operations.updaters.append(zeromomentum)
    
    sim.run(iterations)

    return sim.state

<<<<<<< HEAD
def production_npat():

    return

def production_IK(initial_state, device, epsAB, kT, iterations, period=None, 
                  fstruct=None, ftraj=None, flog=None, fthermo=None, fedge=None, nbins=40, axis=0):

    # force field parameters
    ljParam = {('A','A'): dict(epsilon=1.0, sigma=1.0),
               ('B','B'): dict(epsilon=1.0, sigma=1.0),
               ('A','B'): dict(epsilon=epsAB, sigma=1.0)}
    lj_rcut = 2**(1/6)
    bondParam = dict(k=30.0, r0=1.5, epsilon=1.0, sigma=1.0, delta=0.0)
    feneParam = {}
    for bondtype in initial_state.bonds.types:
        feneParam[bondtype] = bondParam

    # langevin thermostat and integrator
    langevin = hoomd.md.methods.Langevin(filter=hoomd.filter.All(), kT = kT)
    methods = [langevin]

    # thermo period
    if period==None:
        period = 5000
    
    sim = setup_LJ_FENE(initial_state, device, iterations, period, ljParam, lj_rcut, feneParam, methods, 
                            fstruct=fstruct, ftraj=ftraj, flog=flog)
    
    # add momentum zeroer! approximately freeze system in place, no bulk motion allowed.
    zeromomentum = hoomd.md.update.ZeroMomentum(hoomd.trigger.Periodic(50))
    sim.operations.updaters.append(zeromomentum)

    # add thermo IK compute
    ik.add_thermo_ik(sim, period, axis, nbins, fthermo, fedge)
    
    sim.run(iterations)

    return sim.state

=======
>>>>>>> b70bb04d
def run_filtered_thermo(initial_state, device, epsAB, kT, iterations, period=None, 
                        fstruct=None, ftraj=None, fthermo=None, fedge=None, nBins = 40, axis=0):

    # force field parameters
    ljParam = {('A','A'): dict(epsilon=1.0, sigma=1.0),
               ('B','B'): dict(epsilon=1.0, sigma=1.0),
               ('A','B'): dict(epsilon=epsAB, sigma=1.0)}
    lj_rcut = 2**(1/6)
    bondParam = dict(k=30.0, r0=1.5, epsilon=1.0, sigma=1.0, delta=0.0)
    feneParam = {}
    for bondtype in initial_state.bonds.types:
        feneParam[bondtype] = bondParam

    # langevin thermostat and integrator
    langevin = hoomd.md.methods.Langevin(filter=hoomd.filter.All(), kT = kT)
    methods = [langevin]

    # thermo period
    if period==None:
        period = 5000
    
    sim = setup_LJ_FENE(initial_state, device, iterations, 5000, ljParam, lj_rcut, feneParam, methods, 
                            fstruct=fstruct, ftraj=ftraj)
    
    # add momentum zeroer! freeze interface in place, no bulk motion allowed
    zeromomentum = hoomd.md.update.ZeroMomentum(hoomd.trigger.Periodic(10))
    sim.operations.updaters.append(zeromomentum)

    if fthermo!=None:
        add_filtered_thermo(sim, period, axis, nBins, fthermo, fedge)
    
    sim.run(iterations)

    return sim.state

def output_filtered_thermo(initial_state, epsAB, kT, axis, nbins, fthermo, fedge):

    device = hoomd.device.CPU()
    iterations = 1
    period = 1
    thermoPeriod = iterations

    # force field parameters
    ljParam = {('A','A'): dict(epsilon=1.0, sigma=1.0),
               ('B','B'): dict(epsilon=1.0, sigma=1.0),
               ('A','B'): dict(epsilon=epsAB, sigma=1.0)}
    lj_rcut = 2**(1/6)
    bondParam = dict(k=30.0, r0=1.5, epsilon=1.0, sigma=1.0, delta=0.0)
    feneParam = {}
    for bondtype in initial_state.bonds.types:
        feneParam[bondtype] = bondParam

    # langevin thermostat and integrator
    langevin = hoomd.md.methods.Langevin(filter=hoomd.filter.All(), kT = kT)
    methods = [langevin]

    sim = setup_LJ_FENE(initial_state, device, iterations, period, ljParam, lj_rcut, feneParam, methods, 
                            fstruct=None, ftraj=None)
    add_filtered_thermo(sim, iterations, axis, nbins, fthermo, fedge)
    
    sim.run(iterations)

    return sim.state

def run_GAUSSIAN_FENE(initial_state, device, kT, prefactor_range, feneParam, iterations, fname=None):
    sim = hoomd.Simulation(device=device, seed=1)
    sim.create_state_from_snapshot(initial_state)

    # bonded interactions
    fenewca = hoomd.md.bond.FENEWCA()
    if feneParam['epsilon'] != 0.0:
        raise ValueError("WCA contribution must be zeroed out for the soft overlap removal.")
    for bondtype in initial_state.bonds.types:
        fenewca.params[bondtype] = feneParam 

    # langevin thermostat
    langevin = hoomd.md.methods.Langevin(filter=hoomd.filter.All(), kT = kT)

    # gaussian pair potential, similar to KG soft potential when pre-factor multiplied by 2
    # and length scale multiplied by 2/5
    nlist = hoomd.md.nlist.Cell(buffer=0.5) # buffer impacts performance, not correctness, with default other settings!
    gaussian = hoomd.md.pair.Gauss(nlist, default_r_cut=2.5)

    # custom ramping of energetic prefactor because parameters don't accept hoomd.variant type
    rampsteps = 100
    prefactor = np.arange(prefactor_range[0], prefactor_range[1], (prefactor_range[1]-prefactor_range[0])/rampsteps)
    itr_per_ramp = int(iterations*0.75/rampsteps) # ramp only for hte first 75% of timesteps, then keep at max

    # integrator
    integrator = hoomd.md.Integrator(dt=0.005, methods=[langevin], forces=[fenewca, gaussian])
    sim.operations.integrator = integrator

    # add table logging
    thermo = custom.Thermo(sim)
    tablelogger = basic_logger(sim, thermo)
    add_table_log(sim, 5000, tablelogger)

    # write final state
    if fname!=None:
        add_write_state(sim, iterations, fname)

    # ramp up prefactor gradually
    typepairs = list(itertools.combinations_with_replacement(initial_state.particles.types,2))
    for eps in prefactor:
        param_nonbonded = dict(epsilon=eps, sigma=1.0)
        for typepair in typepairs:
            gaussian.params[typepair] = param_nonbonded
        sim.run(itr_per_ramp)
    
    sim.run(iterations-sim.timestep) # remaining iterations

    return sim.state

def setup_DPD_FENE(initial_state, device, period, dpdParam, dpd_rcut, feneParam, kT, fstruct=None, ftraj=None):

    sim = hoomd.Simulation(device=device, seed=1)
    sim.create_state_from_snapshot(initial_state)

    # FENE bonded interactions
    fenewca = hoomd.md.bond.FENEWCA()
    fenewca.params = feneParam

    # LJ non-bonded interactions
    nlist = hoomd.md.nlist.Cell(buffer=0.5) # buffer impacts performance, not correctness, with default other settings!
    dpd = hoomd.md.pair.DPD(nlist, kT=kT, default_r_cut=dpd_rcut)
    dpd.params = dpdParam
    
    # integrator
    nve = hoomd.md.methods.NVE(filter=hoomd.filter.All())
    integrator = hoomd.md.Integrator(dt=0.005, methods=nve, forces=[fenewca, dpd])
    sim.operations.integrator = integrator

    if ftraj!=None:
        # write trajectory
        add_write_trajectory(sim, period, ftraj)

    if fstruct!=None:
        # write final state
        add_write_state(sim, iterations, fstruct)

    # loggable computes
    thermo = custom.Thermo(sim)

    # add table logging
    tablelogger = basic_logger(sim, thermo)
    add_table_log(sim, period, tablelogger)
    
    sim.run(iterations)

    return sim

def setup_LJ_FENE(initial_state, device, iterations, period, ljParam, lj_rcut, feneParam, methods, fstruct=None, ftraj=None, flog=None):
    sim = hoomd.Simulation(device=device, seed=1)
    sim.create_state_from_snapshot(initial_state)

    # FENE bonded interactions
    fenewca = hoomd.md.bond.FENEWCA()
    fenewca.params = feneParam

    # LJ non-bonded interactions
    nlist = hoomd.md.nlist.Cell(buffer=0.5) # buffer impacts performance, not correctness, with default other settings!
    lj = hoomd.md.pair.LJ(nlist, default_r_cut=lj_rcut)
    lj.params = ljParam
    
    # integrator
    integrator = hoomd.md.Integrator(dt=0.005, methods=methods, forces=[fenewca, lj])
    sim.operations.integrator = integrator

    # loggable computes
    thermo = custom.Thermo(sim)

    if ftraj!=None:
        # write trajectory
        add_write_trajectory(sim, period, ftraj)

    if fstruct!=None:
        # write final state
        add_write_state(sim, iterations, fstruct)
    
    if flog!=None:
        # (mostly) complete log
        conformation = compute_mol_conformation(sim, period)
        trajlog = hoomd.logging.Logger()
        trajlog += thermo
        trajlog += conformation
        trajlog.add(sim, ['timestep'])
        trigger = hoomd.trigger.Periodic(period)
        log_writer = hoomd.write.GSD(filename=flog, trigger=trigger, mode='wb', filter=hoomd.filter.Null())
        log_writer.log = trajlog
        sim.operations.writers.append(log_writer)

    # add table logging
    tablelogger = basic_logger(sim, thermo)
    add_table_log(sim, period, tablelogger)
    
    return sim<|MERGE_RESOLUTION|>--- conflicted
+++ resolved
@@ -265,48 +265,10 @@
 
     return sim.state
 
-<<<<<<< HEAD
 def production_npat():
 
     return
 
-def production_IK(initial_state, device, epsAB, kT, iterations, period=None, 
-                  fstruct=None, ftraj=None, flog=None, fthermo=None, fedge=None, nbins=40, axis=0):
-
-    # force field parameters
-    ljParam = {('A','A'): dict(epsilon=1.0, sigma=1.0),
-               ('B','B'): dict(epsilon=1.0, sigma=1.0),
-               ('A','B'): dict(epsilon=epsAB, sigma=1.0)}
-    lj_rcut = 2**(1/6)
-    bondParam = dict(k=30.0, r0=1.5, epsilon=1.0, sigma=1.0, delta=0.0)
-    feneParam = {}
-    for bondtype in initial_state.bonds.types:
-        feneParam[bondtype] = bondParam
-
-    # langevin thermostat and integrator
-    langevin = hoomd.md.methods.Langevin(filter=hoomd.filter.All(), kT = kT)
-    methods = [langevin]
-
-    # thermo period
-    if period==None:
-        period = 5000
-    
-    sim = setup_LJ_FENE(initial_state, device, iterations, period, ljParam, lj_rcut, feneParam, methods, 
-                            fstruct=fstruct, ftraj=ftraj, flog=flog)
-    
-    # add momentum zeroer! approximately freeze system in place, no bulk motion allowed.
-    zeromomentum = hoomd.md.update.ZeroMomentum(hoomd.trigger.Periodic(50))
-    sim.operations.updaters.append(zeromomentum)
-
-    # add thermo IK compute
-    ik.add_thermo_ik(sim, period, axis, nbins, fthermo, fedge)
-    
-    sim.run(iterations)
-
-    return sim.state
-
-=======
->>>>>>> b70bb04d
 def run_filtered_thermo(initial_state, device, epsAB, kT, iterations, period=None, 
                         fstruct=None, ftraj=None, fthermo=None, fedge=None, nBins = 40, axis=0):
 
